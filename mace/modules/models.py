--- conflicted
+++ resolved
@@ -157,7 +157,6 @@
         compute_displacement: bool = False,
     ) -> Dict[str, Optional[torch.Tensor]]:
         # Setup
-<<<<<<< HEAD
         data["positions"].requires_grad_(True)
         num_graphs = data["ptr"].numel() - 1
         displacement = torch.zeros(
@@ -177,18 +176,6 @@
                 edge_index=data["edge_index"],
                 num_graphs=num_graphs,
                 batch=data["batch"],
-=======
-        data.positions.requires_grad = True
-        displacement = None
-        if compute_virials or compute_stress:
-            data.positions, data.shifts, displacement = get_symmetric_displacement(
-                positions=data.positions,
-                unit_shifts=data.unit_shifts,
-                cell=data.cell,
-                edge_index=data.edge_index,
-                num_graphs=data.num_graphs,
-                batch=data.batch,
->>>>>>> 75d3028f
             )
 
         # Atomic energies
@@ -280,7 +267,6 @@
         compute_displacement: bool = False,
     ) -> Dict[str, Optional[torch.Tensor]]:
         # Setup
-<<<<<<< HEAD
         data["positions"].requires_grad_(True)
         num_graphs = data["ptr"].numel() - 1
         displacement = torch.zeros(
@@ -300,18 +286,6 @@
                 edge_index=data["edge_index"],
                 num_graphs=num_graphs,
                 batch=data["batch"],
-=======
-        data.positions.requires_grad = True
-        displacement = None
-        if compute_virials or compute_stress:
-            data.positions, data.shifts, displacement = get_symmetric_displacement(
-                positions=data.positions,
-                unit_shifts=data.unit_shifts,
-                cell=data.cell,
-                edge_index=data.edge_index,
-                num_graphs=data.num_graphs,
-                batch=data.batch,
->>>>>>> 75d3028f
             )
 
         # Atomic energies
